#    Copyright 2020 Division of Medical Image Computing, German Cancer Research Center (DKFZ), Heidelberg, Germany
#
#    Licensed under the Apache License, Version 2.0 (the "License");
#    you may not use this file except in compliance with the License.
#    You may obtain a copy of the License at
#
#        http://www.apache.org/licenses/LICENSE-2.0
#
#    Unless required by applicable law or agreed to in writing, software
#    distributed under the License is distributed on an "AS IS" BASIS,
#    WITHOUT WARRANTIES OR CONDITIONS OF ANY KIND, either express or implied.
#    See the License for the specific language governing permissions and
#    limitations under the License.

import nnunet
import torch
from batchgenerators.utilities.file_and_folder_operations import *
import importlib
import pkgutil
from nnunet.training.network_training.nnUNetTrainer import nnUNetTrainer


def recursive_find_python_class(folder, trainer_name, current_module):
    tr = None
    for importer, modname, ispkg in pkgutil.iter_modules(folder):
        # print(modname, ispkg)
        if not ispkg:
            m = importlib.import_module(current_module + "." + modname)
            if hasattr(m, trainer_name):
                tr = getattr(m, trainer_name)
                break

    if tr is None:
        for importer, modname, ispkg in pkgutil.iter_modules(folder):
            if ispkg:
                next_current_module = current_module + "." + modname
                tr = recursive_find_python_class([join(folder[0], modname)], trainer_name, current_module=next_current_module)
            if tr is not None:
                break

    return tr


def restore_model(pkl_file, checkpoint=None, train=False, fp16=None):
    """
    This is a utility function to load any nnUNet trainer from a pkl. It will recursively search
    nnunet.trainig.network_training for the file that contains the trainer and instantiate it with the arguments saved in the pkl file. If checkpoint
    is specified, it will furthermore load the checkpoint file in train/test mode (as specified by train).
    The pkl file required here is the one that will be saved automatically when calling nnUNetTrainer.save_checkpoint.
    :param pkl_file:
    :param checkpoint:
    :param train:
    :param fp16: if None then we take no action. If True/False we overwrite what the model has in its init
    :return:
    """
    info = load_pickle(pkl_file)
    init = info['init']
    name = info['name']
    search_in = join(nnunet.__path__[0], "training", "network_training")
    tr = recursive_find_python_class([search_in], name, current_module="nnunet.training.network_training")

    if tr is None:
        """
        Fabian only. This will trigger searching for trainer classes in other repositories as well
        """
        try:
            import meddec
            search_in = join(meddec.__path__[0], "model_training")
            tr = recursive_find_python_class([search_in], name, current_module="meddec.model_training")
        except ImportError:
            pass

    if tr is None:
        raise RuntimeError("Could not find the model trainer specified in checkpoint in nnunet.trainig.network_training. If it "
                           "is not located there, please move it or change the code of restore_model. Your model "
                           "trainer can be located in any directory within nnunet.trainig.network_training (search is recursive)."
                           "\nDebug info: \ncheckpoint file: %s\nName of trainer: %s " % (checkpoint, name))
    assert issubclass(tr, nnUNetTrainer), "The network trainer was found but is not a subclass of nnUNetTrainer. " \
                                          "Please make it so!"

    # this is now deprecated
    """if len(init) == 7:
        print("warning: this model seems to have been saved with a previous version of nnUNet. Attempting to load it "
              "anyways. Expect the unexpected.")
        print("manually editing init args...")
        init = [init[i] for i in range(len(init)) if i != 2]"""

    # ToDo Fabian make saves use kwargs, please...

    trainer = tr(*init)

    # We can hack fp16 overwriting into the trainer without changing the init arguments because nothing happens with
    # fp16 in the init, it just saves it to a member variable
    if fp16 is not None:
        trainer.fp16 = fp16

    trainer.process_plans(info['plans'])
    if checkpoint is not None:
        trainer.load_checkpoint(checkpoint, train)
    return trainer


def load_best_model_for_inference(folder):
    checkpoint = join(folder, "model_best.model")
    pkl_file = checkpoint + ".pkl"
    return restore_model(pkl_file, checkpoint, False)


def load_model_and_checkpoint_files(folder, folds=None, fp16=None, checkpoint_name="model_best"):
    """
    used for if you need to ensemble the five models of a cross-validation. This will restore the model from the
    checkpoint in fold 0, load all parameters of the five folds in ram and return both. This will allow for fast
    switching between parameters (as opposed to loading them form disk each time).

    This is best used for inference and test prediction
    :param folder:
    :param folds:
    :param fp16: if None then we take no action. If True/False we overwrite what the model has in its init
    :return:
    """
    if isinstance(folds, str):
        folds = [join(folder, "all")]
        assert isdir(folds[0]), "no output folder for fold %s found" % folds
    elif isinstance(folds, (list, tuple)):
        if len(folds) == 1 and folds[0] == "all":
            folds = [join(folder, "all")]
        else:
            folds = [join(folder, "fold_%d" % i) for i in folds]
        assert all([isdir(i) for i in folds]), "list of folds specified but not all output folders are present"
    elif isinstance(folds, int):
        folds = [join(folder, "fold_%d" % folds)]
        assert all([isdir(i) for i in folds]), "output folder missing for fold %d" % folds
    elif folds is None:
        print("folds is None so we will automatically look for output folders (not using \'all\'!)")
        folds = subfolders(folder, prefix="fold")
        print("found the following folds: ", folds)
    else:
        raise ValueError("Unknown value for folds. Type: %s. Expected: list of int, int, str or None", str(type(folds)))

<<<<<<< HEAD
    # try to use best model
    if all([isfile(join(i, "model_best.model")) for i in folds]):
        use = "best"
    elif all([isfile(join(i, "model_final_checkpoint.model")) for i in folds]):
        use = "final_checkpoint"
    else:
        raise RuntimeError("The model does not have a saved checkpoint file for all of the requested folds. "
                           "Please train the model first.")
    trainer = restore_model(join(folds[0], "model_%s.model.pkl" % use))
=======
    trainer = restore_model(join(folds[0], "%s.model.pkl" % checkpoint_name), fp16=fp16)
>>>>>>> 9b55c652
    trainer.output_folder = folder
    trainer.output_folder_base = folder
    trainer.update_fold(0)
    trainer.initialize(False)
<<<<<<< HEAD
    all_best_model_files = [join(i, "model_%s.model" % use) for i in folds]
=======
    all_best_model_files = [join(i, "%s.model" % checkpoint_name) for i in folds]
>>>>>>> 9b55c652
    print("using the following model files: ", all_best_model_files)
    all_params = [torch.load(i, map_location=torch.device('cpu')) for i in all_best_model_files]
    return trainer, all_params


if __name__ == "__main__":
    pkl = "/home/fabian/PhD/results/nnUNetV2/nnUNetV2_3D_fullres/Task004_Hippocampus/fold0/model_best.model.pkl"
    checkpoint = pkl[:-4]
    train = False
    trainer = restore_model(pkl, checkpoint, train)<|MERGE_RESOLUTION|>--- conflicted
+++ resolved
@@ -137,28 +137,12 @@
     else:
         raise ValueError("Unknown value for folds. Type: %s. Expected: list of int, int, str or None", str(type(folds)))
 
-<<<<<<< HEAD
-    # try to use best model
-    if all([isfile(join(i, "model_best.model")) for i in folds]):
-        use = "best"
-    elif all([isfile(join(i, "model_final_checkpoint.model")) for i in folds]):
-        use = "final_checkpoint"
-    else:
-        raise RuntimeError("The model does not have a saved checkpoint file for all of the requested folds. "
-                           "Please train the model first.")
-    trainer = restore_model(join(folds[0], "model_%s.model.pkl" % use))
-=======
     trainer = restore_model(join(folds[0], "%s.model.pkl" % checkpoint_name), fp16=fp16)
->>>>>>> 9b55c652
     trainer.output_folder = folder
     trainer.output_folder_base = folder
     trainer.update_fold(0)
     trainer.initialize(False)
-<<<<<<< HEAD
-    all_best_model_files = [join(i, "model_%s.model" % use) for i in folds]
-=======
     all_best_model_files = [join(i, "%s.model" % checkpoint_name) for i in folds]
->>>>>>> 9b55c652
     print("using the following model files: ", all_best_model_files)
     all_params = [torch.load(i, map_location=torch.device('cpu')) for i in all_best_model_files]
     return trainer, all_params
